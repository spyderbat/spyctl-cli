#! /usr/bin/env python3

"""The main entry point for spyctl."""

# pylint: disable=broad-exception-caught

import inspect
import os
import time
from importlib import metadata
from pathlib import Path
from typing import Optional

import click

import spyctl.commands as cmds
import spyctl.config.configs as cfgs
import spyctl.spyctl_lib as lib
from spyctl import cli
from spyctl.api.pypi import get_pypi_version
import spyctl.api.primitives as api_primitives
from spyctl.commands.notifications.notifications_cmd_group import notifications

MAIN_EPILOG = (
    "\b\n"
    'Use "spyctl <command> --help" for more information about a given '
    "command.\n"
    'Use "spyctl --version" for version information'
)

# ----------------------------------------------------------------- #
#                     Command Tree Entrypoint                       #
# ----------------------------------------------------------------- #


@click.group(cls=lib.CustomGroup, epilog=MAIN_EPILOG)
@click.help_option("-h", "--help", hidden=True)
@click.version_option(None, "-v", "--version", prog_name="Spyctl", hidden=True)
@click.option("--debug", is_flag=True, hidden=True)
<<<<<<< HEAD
def main(debug: bool = False) -> None:
=======
@click.option("--log-request-times", is_flag=True, hidden=True)
def main(debug=False, log_request_times=False):
>>>>>>> 4c03d209
    """spyctl displays and controls resources within your Spyderbat
    environment
    """
    if debug:
        lib.set_debug()
    if log_request_times:
        api_primitives.LOG_REQUEST_TIMES = True
    cfgs.load_config()
    version_check()


main.add_command(cmds.apply_cmd.apply.apply)
main.add_command(cmds.config.config)
main.add_command(cmds.create.create_cmd_group.create)
main.add_command(cmds.delete.delete_cmd_group.delete)
main.add_command(cmds.describe.describe)
main.add_command(cmds.diff.diff)
main.add_command(cmds.disable.disable_cmd_group.disable)
main.add_command(cmds.edit.edit)
main.add_command(cmds.enable.enable_cmd_group.enable)
main.add_command(cmds.export.export)
main.add_command(cmds.get.get_cmd_grp.get)
main.add_command(cmds.get_object.get_object)
main.add_command(cmds.logs.logs)
main.add_command(cmds.merge.merge)
main.add_command(cmds.print_file.print_file)
main.add_command(cmds.report.report)
main.add_command(cmds.search.search)
main.add_command(cmds.show_schema.show_schema)
main.add_command(cmds.spy_import.spy_import)
main.add_command(cmds.suppress.suppress)
main.add_command(cmds.test_notification.test_notification)
main.add_command(cmds.update.update)
main.add_command(cmds.validate.validate)
main.add_command(notifications)

# ----------------------------------------------------------------- #
#                          Helper Functions                         #
# ----------------------------------------------------------------- #

V_CHECK_CACHE = Path.joinpath(cfgs.GLOBAL_CONFIG_DIR, ".v_check_cache")
V_CHECK_TIMEOUT = 14400  # 4 hours


def version_check() -> None:
    """
    Check the version of spyctl and compare it with the latest version
    available on PyPI. If a newer version is available, log a message with
    instructions on how to update.
    """
    check_version = False
    if not V_CHECK_CACHE.exists():
        check_version = True
    elif not V_CHECK_CACHE.is_file():
        os.rmdir(str(V_CHECK_CACHE))
        check_version = True
    else:
        with open(V_CHECK_CACHE, encoding="utf-8") as f:
            lines = f.readlines()
            if len(lines) == 0:
                check_version = True
            else:
                try:
                    last_check = float(lines[0])
                    now = time.time()
                    if last_check > now or now - last_check > V_CHECK_TIMEOUT:
                        check_version = True
                except Exception:
                    check_version = True

    if check_version:
        pypi_version = get_pypi_version()
        if not pypi_version:
            return
        local_version = get_local_version()
        if not local_version:
            cli.try_log("Unable to parse local version")
        if local_version != pypi_version:
            cli.try_log(
                f"[{lib.NOTICE_COLOR}notice{lib.COLOR_END}] A new release of"
                f" spyctl is available, {lib.WARNING_COLOR}{local_version}"
                f"{lib.COLOR_END} -> {lib.ADD_COLOR}{pypi_version}"
                f"{lib.COLOR_END}"
            )
            cli.try_log(
                f"[{lib.NOTICE_COLOR}notice{lib.COLOR_END}] To update, run: "
                f"{lib.ADD_COLOR}pip install spyctl -U{lib.COLOR_END}"
            )
    now = time.time()
    with open(V_CHECK_CACHE, "w", encoding="utf-8") as f:
        f.write(f"{now}")


def get_local_version() -> Optional[str]:
    """
    Get the local version of the package.

    Returns:
        str: The version of the package if it is installed, None otherwise.

    Raises:
        RuntimeError: If the package is not installed.
    """
    frame = inspect.currentframe()
    f_back = frame.f_back if frame is not None else None
    f_globals = f_back.f_globals if f_back is not None else None
    del frame
    if f_globals is not None:
        package_name = f_globals.get("__name__")
        if package_name == "__main__":
            package_name = f_globals.get("__package__")
        if package_name:
            package_name = package_name.partition(".")[0]
        if package_name is not None:
            try:
                version = metadata.version(package_name)  # type: ignore
            except metadata.PackageNotFoundError:  # type: ignore
                raise RuntimeError(
                    f"{package_name!r} is not installed. Try passing"
                    " 'package_name' instead."
                ) from None
            return version
    return None


if __name__ == "__main__":
    main()<|MERGE_RESOLUTION|>--- conflicted
+++ resolved
@@ -13,12 +13,12 @@
 
 import click
 
+import spyctl.api.primitives as api_primitives
 import spyctl.commands as cmds
 import spyctl.config.configs as cfgs
 import spyctl.spyctl_lib as lib
 from spyctl import cli
 from spyctl.api.pypi import get_pypi_version
-import spyctl.api.primitives as api_primitives
 from spyctl.commands.notifications.notifications_cmd_group import notifications
 
 MAIN_EPILOG = (
@@ -37,12 +37,8 @@
 @click.help_option("-h", "--help", hidden=True)
 @click.version_option(None, "-v", "--version", prog_name="Spyctl", hidden=True)
 @click.option("--debug", is_flag=True, hidden=True)
-<<<<<<< HEAD
-def main(debug: bool = False) -> None:
-=======
 @click.option("--log-request-times", is_flag=True, hidden=True)
-def main(debug=False, log_request_times=False):
->>>>>>> 4c03d209
+def main(debug: bool = False, log_request_times: bool = False) -> None:
     """spyctl displays and controls resources within your Spyderbat
     environment
     """
